--- conflicted
+++ resolved
@@ -57,6 +57,7 @@
 import java.util.Comparator;
 import java.util.Iterator;
 import java.util.List;
+import java.util.ListIterator;
 import java.util.Optional;
 
 import javax.annotation.Nullable;
@@ -703,8 +704,6 @@
         }
 
         /**
-<<<<<<< HEAD
-=======
          * Removes all empty texts from the beginning and end of this
          * builder.
          *
@@ -731,53 +730,6 @@
         }
 
         /**
-         * Appends a variable {@link LiteralText} to this builder. The appended
-         * variables will be formatted by {@link #build(Object...)} and should
-         * contain a Java format string.
-         *
-         * @param var Variable to append
-         * @return This text builder
-         */
-        public Builder var(LiteralText var) {
-            append(var);
-            this.vars.add(var);
-            return this;
-        }
-
-        /**
-         * Formats existing variables within this builder and builds an
-         * immutable instance of the current state of this text builder.
-         *
-         * @return An immutable {@link Text} with the current properties of this
-         *         builder
-         */
-        public Text build(Object... params) {
-            for (int i = 0; i < this.vars.size(); i++) {
-                if (i >= params.length) {
-                    break;
-                }
-
-                LiteralText var = this.vars.get(i);
-                ListIterator<Text> iter = this.children.listIterator();
-                while (iter.hasNext()) {
-                    Text child = iter.next();
-                    if (child == var) {
-                        iter.set(new LiteralText(
-                                var.format,
-                                var.children,
-                                var.clickAction.orElse(null),
-                                var.hoverAction.orElse(null),
-                                var.shiftClickAction.orElse(null),
-                                String.format(var.getContent(), params[i])));
-                        break;
-                    }
-                }
-            }
-            return build();
-        }
-
-        /**
->>>>>>> a962b75d
          * Builds an immutable instance of the current state of this text
          * builder.
          *
