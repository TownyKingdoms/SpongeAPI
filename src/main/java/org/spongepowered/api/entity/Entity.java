/*
 * This file is part of Sponge, licensed under the MIT License (MIT).
 *
 * Copyright (c) SpongePowered.org <http://www.spongepowered.org>
 * Copyright (c) contributors
 *
 * Permission is hereby granted, free of charge, to any person obtaining a copy
 * of this software and associated documentation files (the "Software"), to deal
 * in the Software without restriction, including without limitation the rights
 * to use, copy, modify, merge, publish, distribute, sublicense, and/or sell
 * copies of the Software, and to permit persons to whom the Software is
 * furnished to do so, subject to the following conditions:
 *
 * The above copyright notice and this permission notice shall be included in
 * all copies or substantial portions of the Software.
 *
 * THE SOFTWARE IS PROVIDED "AS IS", WITHOUT WARRANTY OF ANY KIND, EXPRESS OR
 * IMPLIED, INCLUDING BUT NOT LIMITED TO THE WARRANTIES OF MERCHANTABILITY,
 * FITNESS FOR A PARTICULAR PURPOSE AND NONINFRINGEMENT. IN NO EVENT SHALL THE
 * AUTHORS OR COPYRIGHT HOLDERS BE LIABLE FOR ANY CLAIM, DAMAGES OR OTHER
 * LIABILITY, WHETHER IN AN ACTION OF CONTRACT, TORT OR OTHERWISE, ARISING FROM,
 * OUT OF OR IN CONNECTION WITH THE SOFTWARE OR THE USE OR OTHER DEALINGS IN
 * THE SOFTWARE.
 */

package org.spongepowered.api.entity;

import com.google.common.base.Optional;
import org.spongepowered.api.item.inventory.ItemStack;
import org.spongepowered.api.math.EulerDirection;
import org.spongepowered.api.math.Vector3d;
import org.spongepowered.api.math.Vector3f;
import org.spongepowered.api.util.Identifiable;
import org.spongepowered.api.world.World;

import javax.annotation.Nullable;

/**
 * An entity is a Minecraft entity.
 *
 * <p>Examples of entities include:</p>
 *
 * <ul>
 *     <li>Zombies</li>
 *     <li>Sheep</li>
 *     <li>Players</li>
 *     <li>Dropped items</li>
 *     <li>Dropped experience points</li>
 *     <li>etc.</li>
 * </ul>
 *
 * <p>Blocks and items (when they are in inventories) are not entities.</p>
 */
public interface Entity extends Identifiable, EntityState {

    /**
     * Mark this entity for removal in the very near future, preferably
     * within one game tick.
     */
    void remove();

    /**
     * Simulates the interaction with this object as if a player had done so.
     *
     * @param interactionType The type of interaction performed on this entity
     */
    void interact(EntityInteractionType interactionType);

    /**
     * Simulates the interaction with this object using the given item as if
     * the player had done so.
     *
     * @param itemStack       The item
     * @param interactionType The type of interaction performed on this entity
     */
    void interactWith(ItemStack itemStack, EntityInteractionType interactionType);

    /**
     * Gets the position.
     *
     * @return The position
     */
    Vector3d getPosition();

    /**
     * Sets the position.
     *
     * @param position The position to set to
     */
    void setPosition(Vector3d position);

    /**
     * Gets the current world this entity resides in.
     *
     * @return The current world this entity resides in
     */
    World getWorld();

    /**
     * Teleports this entity to the target position specified by the vector
     * and, if available, the world.
     *
     * @param position The position to teleport to
     * @param world The world to teleport to, if available
     */
    void teleport(Vector3d position, @Nullable World world);

    /**
     * Teleports this entity to the target position specified by x, y, z,
     * and world.
     *
     * @param x The x coordinate
     * @param y The y coordinate
     * @param z The z coordinate
     * @param world The world to teleport to, if available
     */
    void teleport(double x, double y, double z, @Nullable World world);

    /**
     * Get the X component of this instance's position.
     *
     * @return The x component
     */
    double getX();

    /**
     * Get the Y component of this instance's position.
     *
     * @return The y component
     */
    double getY();

    /**
     * Get the Z component of this instance's position.
     *
     * @return The z component
     */
    double getZ();

    /**
     * Gets the rotation as a vector.
     * This does not support the roll component of the entity's rotation.
     *
     * @return A possibly, but not necessarily, unit vector
     */
    Vector3f getVectorRotation();

    /**
     * Sets the rotation to a vector.
     * This does not support the roll component of the entity's rotation,
     * any previous roll value will be removed.
     *
     * @param rotation The rotation to set the entity to
     */
    void setVectorRotation(Vector3f rotation);

    /**
     * Gets the rotation as a EulerDirection.
     *
     * @return The rotation as a EulerDirection
     */
    EulerDirection getRotation();

    /**
     * Sets the rotation.
     *
     * @param rotation The rotation to set the entity to
     */
    void setRotation(EulerDirection rotation);

    /**
     * Mount the entity provided.
     *
     * @param entity The entity to mount
     */
    void mount(Entity entity);

    /**
     * Dismount from the currently mounted entity.
     */
    void dismount();

    /**
     * Eject any entity mounted on this entity
     */
    void eject();

    /**
     * Gets the entity that is riding this entity.
     *
     * @return The riding entity, if it exists
     */
    Optional<Entity> getRider();

    /**
     * Gets the entity that this entity is riding.
     *
     * @return The entity being ridden, if it exists
     */
    Optional<Entity> getRiding();

<<<<<<< HEAD
    /**
     * Gets the current x/z size of this entity.
     *
     * @return The width of this entity
     */
    float getBase();

    /**
     * Sets the bounding box size for this entity.
     *
     * @param base Size in width
     * @param y Size in height
     */
    void setSize(float base, float y);

    /**
     * Gets the current y height of this entity.
     *
     * @return The current y height
     */
    float getHeight();

    /**
     * Sets the scale of this entity according to the current xz/y definitions
     * to render.
     *
     * @param scale The scale to size this entity
     */
    void setScale(float scale);

=======
>>>>>>> b3454902
}<|MERGE_RESOLUTION|>--- conflicted
+++ resolved
@@ -199,7 +199,6 @@
      */
     Optional<Entity> getRiding();
 
-<<<<<<< HEAD
     /**
      * Gets the current x/z size of this entity.
      *
@@ -230,6 +229,4 @@
      */
     void setScale(float scale);
 
-=======
->>>>>>> b3454902
 }